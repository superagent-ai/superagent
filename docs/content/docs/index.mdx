---
title: What is Superagent?
description: Purpose-trained models for secure and compliant AI applications
---

Superagent provides three purpose-trained models — Guard, Verify, and Redact — available as standalone APIs that protect AI applications in real time. Each model is optimized for low-latency runtime protection in production environments.

## Capabilities

<<<<<<< HEAD
<Cards>
=======
<Cards className="grid-cols-3">
>>>>>>> 50251527
  <IconCard
    title="Guard"
    description="Detects and blocks unsafe inputs, prompt injections, malicious tool calls, and backdoors before they reach your models"
    icon={<Shield className="size-4" />}
  />
  <IconCard
    title="Verify"
    description="Validates model outputs against enterprise sources and policies to ensure every generation is factual and compliant"
<<<<<<< HEAD
    icon={<BarChart3 className="size-4" />}
=======
    icon={<Check className="size-4" />}
  />
  <IconCard
    title="Redact"
    description="Removes sensitive data like PII, PHI, and secrets from text, logs, or documents automatically"
    icon={<EyeOff className="size-4" />}
>>>>>>> 50251527
  />
  <IconCard
    title="Redact"
    description="Removes sensitive data like PII, PHI, and secrets from text, logs, or documents automatically"
    icon={<Server className="size-4" />}
  />
</Cards>

## Why Superagent
<<<<<<< HEAD

- **Purpose-trained SLMs**: Low-latency, optimized models for runtime AI protection
- **Agent-native**: Purpose-built to cover prompts, tool calls, function invocations, and file attachments
- **Stops real threats**: Detects and blocks prompt injections, malicious calls, data exfiltration, and backdoors
- **Complete visibility**: Stream structured logs, audits, and decisions into your existing security stack

## Get Started

Ready to secure your AI applications? [Get your API key](https://app.superagent.sh) and make your first call in minutes with our [quickstart guide](/quickstart). Test Guard, Verify, or Redact via API, SDK, or CLI.
=======

- **Purpose-trained SLMs**: Low-latency, optimized models for runtime AI protection
- **Agent-native**: Purpose-built to cover prompts, tool calls, function invocations, and file attachments
- **Stops real threats**: Detects and blocks prompt injections, malicious calls, data exfiltration, and backdoors
- **Complete visibility**: Stream structured logs, audits, and decisions into your existing security stack

## Get Started
>>>>>>> 50251527

Ready to secure your AI applications? [Get your API key](https://app.superagent.sh) and make your first call in minutes with our [quickstart guide](/quickstart). Test Guard, Verify, or Redact via API, SDK, or CLI.

<<<<<<< HEAD
<Cards>
=======
<Cards className="grid-cols-4">
>>>>>>> 50251527
  <IconCard
    title="API"
    href="/api"
    description="REST API for Guard, Verify, and Redact"
    icon={<Server className="size-4" />}
  />
  <IconCard
    title="Python SDK"
    href="/sdks/python-sdk"
    description="Typed Python bindings with OpenAI-compatible APIs"
    icon={<PythonIcon className="size-4" />}
  />
  <IconCard
    title="TypeScript SDK"
    href="/sdks/typescript-sdk"
    description="Drop-in client for Node.js, Vite, and edge runtimes"
    icon={<TypeScriptIcon className="size-4" />}
  />
  <IconCard
    title="CLI"
    href="/cli"
    description="Command-line tool for testing and automation"
    icon={<Cpu className="size-4" />}
  />
</Cards>

## Support

Need help or have questions? Connect with us:

- **X (Twitter)**: Follow [@superagent_ai](https://x.com/superagent_ai) for updates and announcements
- **Discord**: Join our community at [discord.gg/spZ7MnqFT4](https://discord.gg/spZ7MnqFT4) for support and discussions
- **GitHub**: Check out our source code and contribute at [github.com/superagent-ai/superagent](https://github.com/superagent-ai/superagent)<|MERGE_RESOLUTION|>--- conflicted
+++ resolved
@@ -7,11 +7,7 @@
 
 ## Capabilities
 
-<<<<<<< HEAD
-<Cards>
-=======
 <Cards className="grid-cols-3">
->>>>>>> 50251527
   <IconCard
     title="Guard"
     description="Detects and blocks unsafe inputs, prompt injections, malicious tool calls, and backdoors before they reach your models"
@@ -20,26 +16,16 @@
   <IconCard
     title="Verify"
     description="Validates model outputs against enterprise sources and policies to ensure every generation is factual and compliant"
-<<<<<<< HEAD
-    icon={<BarChart3 className="size-4" />}
-=======
     icon={<Check className="size-4" />}
   />
   <IconCard
     title="Redact"
     description="Removes sensitive data like PII, PHI, and secrets from text, logs, or documents automatically"
     icon={<EyeOff className="size-4" />}
->>>>>>> 50251527
-  />
-  <IconCard
-    title="Redact"
-    description="Removes sensitive data like PII, PHI, and secrets from text, logs, or documents automatically"
-    icon={<Server className="size-4" />}
   />
 </Cards>
 
 ## Why Superagent
-<<<<<<< HEAD
 
 - **Purpose-trained SLMs**: Low-latency, optimized models for runtime AI protection
 - **Agent-native**: Purpose-built to cover prompts, tool calls, function invocations, and file attachments
@@ -49,23 +35,8 @@
 ## Get Started
 
 Ready to secure your AI applications? [Get your API key](https://app.superagent.sh) and make your first call in minutes with our [quickstart guide](/quickstart). Test Guard, Verify, or Redact via API, SDK, or CLI.
-=======
 
-- **Purpose-trained SLMs**: Low-latency, optimized models for runtime AI protection
-- **Agent-native**: Purpose-built to cover prompts, tool calls, function invocations, and file attachments
-- **Stops real threats**: Detects and blocks prompt injections, malicious calls, data exfiltration, and backdoors
-- **Complete visibility**: Stream structured logs, audits, and decisions into your existing security stack
-
-## Get Started
->>>>>>> 50251527
-
-Ready to secure your AI applications? [Get your API key](https://app.superagent.sh) and make your first call in minutes with our [quickstart guide](/quickstart). Test Guard, Verify, or Redact via API, SDK, or CLI.
-
-<<<<<<< HEAD
-<Cards>
-=======
-<Cards className="grid-cols-4">
->>>>>>> 50251527
+<Cards className="grid-cols-3">
   <IconCard
     title="API"
     href="/api"
@@ -73,7 +44,7 @@
     icon={<Server className="size-4" />}
   />
   <IconCard
-    title="Python SDK"
+    title="SDK"
     href="/sdks/python-sdk"
     description="Typed Python bindings with OpenAI-compatible APIs"
     icon={<PythonIcon className="size-4" />}
@@ -83,6 +54,12 @@
     href="/sdks/typescript-sdk"
     description="Drop-in client for Node.js, Vite, and edge runtimes"
     icon={<TypeScriptIcon className="size-4" />}
+  />
+  <IconCard
+    title="MCP"
+    href="/mcp"
+    description="MCP server for your AI Agent"
+    icon={<Server className="size-4" />}
   />
   <IconCard
     title="CLI"
