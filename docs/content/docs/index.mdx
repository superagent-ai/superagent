--- conflicted
+++ resolved
@@ -16,12 +16,12 @@
   <IconCard
     title="Verify"
     description="Validates model outputs against enterprise sources and policies to ensure every generation is factual and compliant"
-    icon={<BarChart3 className="size-4" />}
+    icon={<Check className="size-4" />}
   />
   <IconCard
     title="Redact"
     description="Removes sensitive data like PII, PHI, and secrets from text, logs, or documents automatically"
-    icon={<Server className="size-4" />}
+    icon={<EyeOff className="size-4" />}
   />
 </Cards>
 
@@ -50,7 +50,6 @@
     icon={<PythonIcon className="size-4" />}
   />
   <IconCard
-<<<<<<< HEAD
     title="TypeScript SDK"
     href="/sdks/typescript-sdk"
     description="Drop-in client for Node.js, Vite, and edge runtimes"
@@ -60,17 +59,6 @@
     title="CLI"
     href="/cli"
     description="Command-line tool for testing and automation"
-=======
-    title="Deployment"
-    href="/deployment"
-    description="Deploy Superagent using Docker, Node.js, or Rust"
-    icon={<Server className="size-4" />}
-  />
-  <IconCard
-    title="SuperagentLM"
-    href="/llms/superagent-lm-guard-20b"
-    description="Download guard and redact models with eval datasets"
->>>>>>> 1bbac768
     icon={<Cpu className="size-4" />}
   />
 </Cards>
@@ -80,4 +68,5 @@
 Need help or have questions? Connect with us:
 
 - **X (Twitter)**: Follow [@superagent_ai](https://x.com/superagent_ai) for updates and announcements
-- **Discord**: Join our community at [discord.gg/spZ7MnqFT4](https://discord.gg/spZ7MnqFT4) for support and discussions+- **Discord**: Join our community at [discord.gg/spZ7MnqFT4](https://discord.gg/spZ7MnqFT4) for support and discussions
+- **GitHub**: Check out our source code and contribute at [github.com/superagent-ai/superagent](https://github.com/superagent-ai/superagent)