--- conflicted
+++ resolved
@@ -24,11 +24,8 @@
   TOGETHER_AI
   ANTHROPIC
   BEDROCK
-<<<<<<< HEAD
   GROQ
-=======
   MISTRAL
->>>>>>> e1586195
 }
 
 enum LLMModel {
