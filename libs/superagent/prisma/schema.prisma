--- conflicted
+++ resolved
@@ -24,11 +24,8 @@
   TOGETHER_AI
   ANTHROPIC
   BEDROCK
-<<<<<<< HEAD
   MISTRAL
-=======
   GROQ
->>>>>>> bc183b58
 }
 
 enum LLMModel {
