--- conflicted
+++ resolved
@@ -54,13 +54,8 @@
 langsmith = "^0.0.63"
 langchain = "^0.0.334"
 algoliasearch = "^3.0.0"
-<<<<<<< HEAD
 litellm = "^1.0.3"
-=======
-litellm = "^0.14.1"
 langfuse = "^1.6.0"
->>>>>>> 79ec306f
-
 
 [build-system]
 requires = ["poetry-core"]
