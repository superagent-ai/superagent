from typing import Optional
from enum import Enum
from pydantic import BaseModel


class AlgoliaInput(BaseModel):
    search_query: str
    num_of_results: int


class DatasourceInput(BaseModel):
    question: str


class SuperRagInput(BaseModel):
    question: str


class BingSearchInput(BaseModel):
    search_query: str


class CodeInterpreterInput(BaseModel):
    python_code: str


class MetaphorSearchInput(BaseModel):
    search_query: str


class PubMedInput(BaseModel):
    search_query: str


class ZapierInput(BaseModel):
    input: str


class OpenapiInput(BaseModel):
    input: str


class ChatGPTInput(BaseModel):
    input: str


class ReplicateInput(BaseModel):
    prompt: str


class AgentInput(BaseModel):
    input: str


class WolframInput(BaseModel):
    input: str


class E2BCodeExecutorInput(BaseModel):
    python_code: str


class BrowserInput(BaseModel):
    url: str


class GPTVisionInputModel(BaseModel):
    query: str
    image_url: str


class GPTVisionInput(BaseModel):
    input: GPTVisionInputModel


class TTS1InputModel(BaseModel):
    text: str
    voice: str


class TTS1Input(BaseModel):
    input: TTS1InputModel


class HandOffInput(BaseModel):
    reason: str


class FunctionInput(BaseModel):
    config: dict


class HTTPInput(BaseModel):
    body: Optional[dict] = {}


class TavilyInput(BaseModel):
    query: str


class ScraperInput(BaseModel):
    url: str

<<<<<<< HEAD
class FormatEnum(str, Enum):
    markdown = "markdown"
    html = "html"

class AdvancedScraperInput(BaseModel):
    url: str
    format: Optional[FormatEnum] = FormatEnum.markdown
=======

class GoogleSearchInput(BaseModel):
    query: str
>>>>>>> ecc07533
<|MERGE_RESOLUTION|>--- conflicted
+++ resolved
@@ -101,16 +101,16 @@
 class ScraperInput(BaseModel):
     url: str
 
-<<<<<<< HEAD
+ 
 class FormatEnum(str, Enum):
     markdown = "markdown"
     html = "html"
 
+
 class AdvancedScraperInput(BaseModel):
     url: str
     format: Optional[FormatEnum] = FormatEnum.markdown
-=======
+
 
 class GoogleSearchInput(BaseModel):
-    query: str
->>>>>>> ecc07533
+    query: str