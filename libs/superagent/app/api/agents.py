import asyncio
import json
import logging
from typing import AsyncIterable

import segment.analytics as analytics
from agentops.langchain_callback_handler import AsyncLangchainCallbackHandler
from decouple import config
from fastapi import APIRouter, Depends
from fastapi.responses import JSONResponse, StreamingResponse
from langchain.agents import AgentExecutor
from langchain.chains import LLMChain
from langfuse import Langfuse

from app.agents.base import AgentBase
from app.models.request import (
    Agent as AgentRequest,
)
from app.models.request import (
    AgentDatasource as AgentDatasourceRequest,
)
from app.models.request import (
    AgentInvoke as AgentInvokeRequest,
)
from app.models.request import (
    AgentLLM as AgentLLMRequest,
)
from app.models.request import (
    AgentTool as AgentToolRequest,
)
from app.models.response import (
    Agent as AgentResponse,
)
from app.models.response import (
    AgentDatasosurceList as AgentDatasosurceListResponse,
)
from app.models.response import (
    AgentInvoke as AgentInvokeResponse,
)
from app.models.response import (
    AgentList as AgentListResponse,
)
from app.models.response import (
    AgentToolList as AgentToolListResponse,
)
from app.utils.api import get_current_api_user, handle_exception
from app.utils.llm import LLM_MAPPING, LLM_PROVIDER_MAPPING
from app.utils.prisma import prisma
from app.utils.streaming import CostCalcAsyncHandler, CustomAsyncIteratorCallbackHandler

SEGMENT_WRITE_KEY = config("SEGMENT_WRITE_KEY", None)

router = APIRouter()
analytics.write_key = SEGMENT_WRITE_KEY
logging.basicConfig(level=logging.INFO)


@router.post(
    "/agents",
    name="create",
    description="Create a new agent",
    response_model=AgentResponse,
)
async def create(body: AgentRequest, api_user=Depends(get_current_api_user)):
    """Endpoint for creating an agent"""
    try:
        if SEGMENT_WRITE_KEY:
            analytics.track(api_user.id, "Created Agent", {**body.dict()})

        agent = await prisma.agent.create(
            {
                **body.dict(exclude={"llmProvider"}),
                "apiUserId": api_user.id,
            },
            include={
                "tools": {"include": {"tool": True}},
                "datasources": {"include": {"datasource": True}},
                "llms": {"include": {"llm": True}},
            },
        )

        provider = body.llmProvider
        if body.llmModel:
            for key, models in LLM_PROVIDER_MAPPING.items():
                if body.llmModel in models:
                    provider = key
                    break

        if not provider:
            return JSONResponse(
                status_code=400,
                content={"message": "LLM provider not found"},
            )

        llm = await prisma.llm.find_first(
            where={"provider": provider, "apiUserId": api_user.id}
        )
        await prisma.agentllm.create({"agentId": agent.id, "llmId": llm.id})
        return {"success": True, "data": agent}
    except Exception as e:
        handle_exception(e)


@router.get(
    "/agents",
    name="list",
    description="List all agents",
    response_model=AgentListResponse,
)
async def list(api_user=Depends(get_current_api_user), skip: int = 0, take: int = 50):
    """Endpoint for listing all agents"""
    try:
        import math

        data = await prisma.agent.find_many(
            skip=skip,
            take=take,
            where={"apiUserId": api_user.id},
            include={"llms": True},
        )

        # Get the total count of agents
        total_count = await prisma.agent.count(where={"apiUserId": api_user.id})

        # Calculate the total number of pages
        total_pages = math.ceil(total_count / take)

        return {"success": True, "data": data, "total_pages": total_pages}
    except Exception as e:
        handle_exception(e)


@router.get(
    "/agents/{agent_id}",
    name="get",
    description="Get a single agent",
    response_model=AgentResponse,
)
async def get(agent_id: str, api_user=Depends(get_current_api_user)):
    """Endpoint for getting a single agent"""
    try:
        data = await prisma.agent.find_first(
            where={"id": agent_id, "apiUserId": api_user.id},
            include={
                "tools": {"include": {"tool": True}},
                "datasources": {"include": {"datasource": True}},
                "llms": {"include": {"llm": True}},
            },
        )
        print(data)
        for llm in data.llms:
            llm.llm.options = json.dumps(llm.llm.options)
        for tool in data.tools:
            if isinstance(tool.tool.toolConfig, dict):
                tool.tool.toolConfig = json.dumps(tool.tool.toolConfig)
        return {"success": True, "data": data}
    except Exception as e:
        handle_exception(e)


@router.delete(
    "/agents/{agent_id}",
    name="delete",
    description="Delete an agent",
    response_model=None,
)
async def delete(agent_id: str, api_user=Depends(get_current_api_user)):
    """Endpoint for deleting an agent"""
    try:
        if SEGMENT_WRITE_KEY:
            analytics.track(api_user.id, "Deleted Agent")
        await prisma.agent.delete(where={"id": agent_id})
        return {"success": True, "data": None}
    except Exception as e:
        handle_exception(e)


@router.patch(
    "/agents/{agent_id}",
    name="update",
    description="Patch an agent",
    response_model=AgentResponse,
)
async def update(
    agent_id: str, body: AgentRequest, api_user=Depends(get_current_api_user)
):
    """Endpoint for patching an agent"""
    try:
        if SEGMENT_WRITE_KEY:
            analytics.track(api_user.id, "Updated Agent")
        data = await prisma.agent.update(
            where={"id": agent_id},
            data={
                **body.dict(exclude={"llmProvider"}),
                "apiUserId": api_user.id,
            },
        )
        return {"success": True, "data": data}
    except Exception as e:
        handle_exception(e)


@router.post(
    "/agents/{agent_id}/invoke",
    name="invoke",
    description="Invoke an agent",
    response_model=AgentInvokeResponse,
    openapi_extra={
        "x-fern-sdk-group-name": "agent",
        "x-fern-sdk-method-name": "invoke",
    },
)
async def invoke(
    agent_id: str, body: AgentInvokeRequest, api_user=Depends(get_current_api_user)
):
    """Endpoint for invoking an agent"""
    langfuse_secret_key = config("LANGFUSE_SECRET_KEY", "")
    langfuse_public_key = config("LANGFUSE_PUBLIC_KEY", "")
    langfuse_host = config("LANGFUSE_HOST", "https://cloud.langfuse.com")
    langfuse_handler = None
    if langfuse_public_key and langfuse_secret_key:
        langfuse = Langfuse(
            public_key=langfuse_public_key,
            secret_key=langfuse_secret_key,
            host=langfuse_host,
        )
        session_id = f"{agent_id}-{body.sessionId}" if body.sessionId else f"{agent_id}"
        trace = langfuse.trace(
            id=session_id,
            name="Assistant",
            tags=[agent_id],
            metadata={"agentId": agent_id},
            user_id=api_user.id,
        )
        langfuse_handler = trace.get_langchain_handler()

    agentops_api_key = config("AGENTOPS_API_KEY")
    agentops_org_key = config("AGENTOPS_ORG_KEY")

    agentops_handler = None
    if agentops_api_key or agentops_org_key:
        agentops_handler = AsyncLangchainCallbackHandler(
            api_key=agentops_api_key,
            org_key=agentops_org_key,
            tags=[agent_id, str(body.sessionId)],
        )

    agent_config = await prisma.agent.find_unique_or_raise(
        where={"id": agent_id},
        include={
            "llms": {"include": {"llm": True}},
            "datasources": {"include": {"datasource": {"include": {"vectorDb": True}}}},
            "tools": {"include": {"tool": True}},
        },
    )

    def track_agent_invocation(result):
        intermediate_steps_to_obj = [
            {
                **vars(toolClass),
                "message_log": str(toolClass.message_log),
                "response": response,
            }
            for toolClass, response in result.get("intermediate_steps", [])
        ]

        analytics.track(
            api_user.id,
            "Invoked Agent",
            {
                "agent": agent_config.id,
                "llm_model": agent_config.llmModel,
                "sessionId": session_id,
                # default http status code is 200
                "response": {
                    "status_code": result.get("status_code", 200),
                    "error": result.get("error", None),
                },
                "output": result.get("output", None),
                "input": result.get("input", None),
                "intermediate_steps": intermediate_steps_to_obj,
                "prompt_tokens": costCallback.prompt_tokens,
                "completion_tokens": costCallback.completion_tokens,
                "prompt_tokens_cost_usd": costCallback.prompt_tokens_cost_usd,
                "completion_tokens_cost_usd": costCallback.completion_tokens_cost_usd,
            },
        )

    costCallback = CostCalcAsyncHandler(model=LLM_MAPPING[agent_config.llmModel])

    agentCallbacks = [costCallback]

    if langfuse_handler:
        agentCallbacks.append(langfuse_handler)

    async def send_message(
        agent: LLMChain | AgentExecutor,
        content: str,
        callback: CustomAsyncIteratorCallbackHandler,
    ) -> AsyncIterable[str]:
        try:
            task = asyncio.ensure_future(
                agent.acall(
                    inputs={"input": content},
                    tags=[agent_id],
<<<<<<< HEAD
                    callbacks=[
                        callback
                        for callback in [langfuse_handler, agentops_handler]
                        if callback
                    ],
=======
                    callbacks=agentCallbacks,
>>>>>>> 3744216c
                )
            )

            async for token in callback.aiter():
                yield ("event: message\n" f"data: {token}\n\n")

            await task

            result = task.result()

            if SEGMENT_WRITE_KEY:
                track_agent_invocation(result)

            if "intermediate_steps" in result:
                for step in result["intermediate_steps"]:
                    agent_action_message_log = step[0]
                    function = agent_action_message_log.tool
                    args = agent_action_message_log.tool_input
                    if function and args:
                        yield (
                            "event: function_call\n"
                            f'data: {{"function": "{function}", '
                            f'"args": {json.dumps(args)}}}\n\n'
                        )
        except Exception as error:
            logging.error(f"Error in send_message: {error}")
            if SEGMENT_WRITE_KEY:
<<<<<<< HEAD
                analytics.track(
                    api_user.id,
                    "Invoked Agent",
                    get_analytics_info(
                        {"error": str(error), "status_code": 500}),
                )
=======
                track_agent_invocation({"error": str(error), "status_code": 500})
>>>>>>> 3744216c
            yield ("event: error\n" f"data: {error}\n\n")
        finally:
            callback.done.set()

    logging.info("Invoking agent...")
    session_id = body.sessionId
    input = body.input
    enable_streaming = body.enableStreaming
    output_schema = body.outputSchema

    callback = CustomAsyncIteratorCallbackHandler()
    agent = await AgentBase(
        agent_id=agent_id,
        session_id=session_id,
        enable_streaming=enable_streaming,
        output_schema=output_schema,
        callback=callback,
        session_tracker=agentops_handler,
        llm_params=body.llm_params,
        agent_config=agent_config,
    ).get_agent()

    if enable_streaming:
        logging.info("Streaming enabled. Preparing streaming response...")

        generator = send_message(agent, content=input, callback=callback)
        return StreamingResponse(generator, media_type="text/event-stream")

    logging.info("Streaming not enabled. Invoking agent synchronously...")

    output = await agent.acall(
<<<<<<< HEAD
        inputs={"input": input},
        tags=[agent_id],
        callbacks=[
            callback for callback in [langfuse_handler, agentops_handler] if callback
        ],
=======
        inputs={"input": input}, tags=[agent_id], callbacks=agentCallbacks
>>>>>>> 3744216c
    )

    if output_schema:
        try:
            output = json.loads(output.get("output"))
        except Exception as e:
            logging.error(f"Error parsing output: {e}")

    if not enable_streaming and SEGMENT_WRITE_KEY:
<<<<<<< HEAD
        analytics.track(
            api_user.id,
            "Invoked Agent",
            get_analytics_info(output),
        )

    if agentops_handler:
        agentops_handler.ao_client.end_session(
            end_state="Success", end_state_reason="Invocation completed"
        )
=======
        track_agent_invocation(output)

>>>>>>> 3744216c
    return {"success": True, "data": output}


# Agent LLM endpoints
@router.post(
    "/agents/{agent_id}/llms",
    name="add_llm",
    description="Add LLM to agent",
    response_model=AgentResponse,
)
async def add_llm(
    agent_id: str, body: AgentLLMRequest, api_user=Depends(get_current_api_user)
):
    """Endpoint for adding an LLM to an agent"""
    try:
        await prisma.agentllm.create({**body.dict(), "agentId": agent_id})
        return {"success": True, "data": None}
    except Exception as e:
        handle_exception(e)


@router.delete(
    "/agents/{agent_id}/llms/{llm_id}",
    name="remove_llm",
    description="Remove LLM from agent",
)
async def remove_llm(
    agent_id: str, llm_id: str, api_user=Depends(get_current_api_user)
):
    """Endpoint for removing an LLM from an agent"""
    try:
        await prisma.agentllm.delete(
            where={"agentId_llmId": {"agentId": agent_id, "llmId": llm_id}}
        )
        return {"success": True, "data": None}
    except Exception as e:
        handle_exception(e)


# Agent Tool endpoints
@router.post(
    "/agents/{agent_id}/tools",
    name="add_tool",
    description="Add tool to agent",
    response_model=AgentResponse,
)
async def add_tool(
    agent_id: str,
    body: AgentToolRequest,
    api_user=Depends(get_current_api_user),
):
    """Endpoint for adding a tool to an agent"""
    try:
        if SEGMENT_WRITE_KEY:
            analytics.track(api_user.id, "Added Agent Tool")
        agent_tool = await prisma.agenttool.find_unique(
            where={
                "agentId_toolId": {
                    "agentId": agent_id,
                    "toolId": body.toolId,
                }
            }
        )
        if agent_tool:
            raise Exception("Agent tool already exists")
        agent_tool = await prisma.agenttool.create(
            {"toolId": body.toolId, "agentId": agent_id},
            include={"tool": True},
        )
        return {"success": True}
    except Exception as e:
        handle_exception(e)


@router.get(
    "/agents/{agent_id}/tools",
    name="list_tools",
    description="List agent tools",
    response_model=AgentToolListResponse,
)
async def list_tools(agent_id: str, api_user=Depends(get_current_api_user)):
    """Endpoint for listing agent tools"""
    try:
        agent_tools = await prisma.agenttool.find_many(where={"agentId": agent_id})
        return {"success": True, "data": agent_tools}
    except Exception as e:
        handle_exception(e)


@router.delete(
    "/agents/{agent_id}/tools/{tool_id}",
    name="remove_tool",
    description="Remove tool from agent",
)
async def remove_tool(
    agent_id: str, tool_id: str, api_user=Depends(get_current_api_user)
):
    """Endpoint for removing a tool from an agent"""
    try:
        if SEGMENT_WRITE_KEY:
            analytics.track(api_user.id, "Deleted Agent Tool")
        await prisma.agenttool.delete(
            where={
                "agentId_toolId": {
                    "agentId": agent_id,
                    "toolId": tool_id,
                }
            }
        )
        return {"success": True, "data": None}
    except Exception as e:
        handle_exception(e)


# Agent Datasource endpoints
@router.post(
    "/agents/{agent_id}/datasources",
    name="add_datasource",
    description="Add datasource to agent",
    response_model=AgentResponse,
)
async def add_datasource(
    agent_id: str,
    body: AgentDatasourceRequest,
    api_user=Depends(get_current_api_user),
):
    """Endpoint for adding a datasource to an agent"""
    try:
        if SEGMENT_WRITE_KEY:
            analytics.track(api_user.id, "Added Agent Datasource")

        agent_datasource = await prisma.agentdatasource.find_unique(
            where={
                "agentId_datasourceId": {
                    "agentId": agent_id,
                    "datasourceId": body.datasourceId,
                }
            }
        )

        if agent_datasource:
            raise Exception("Agent datasource already exists")

        agent_datasource = await prisma.agentdatasource.create(
            {"datasourceId": body.datasourceId, "agentId": agent_id},
            include={"datasource": True},
        )

        # TODO:
        # Enable this for finetuning models
        # async def run_datasource_flow():
        #    try:
        #        await process_datasource(body.datasourceId, agent_id)
        #    except Exception as flow_exception:
        #        handle_exception(flow_exception)

        # asyncio.create_task(run_datasource_flow())
        return {"success": True}
    except Exception as e:
        handle_exception(e)


@router.get(
    "/agents/{agent_id}/datasources",
    name="list_datasources",
    description="List agent datasources",
    response_model=AgentDatasosurceListResponse,
)
async def list_datasources(agent_id: str, api_user=Depends(get_current_api_user)):
    """Endpoint for listing agent datasources"""
    try:
        agent_datasources = await prisma.agentdatasource.find_many(
            where={"agentId": agent_id}
        )
        return {"success": True, "data": agent_datasources}
    except Exception as e:
        handle_exception(e)


@router.delete(
    "/agents/{agent_id}/datasources/{datasource_id}",
    name="remove_datasource",
    description="Remove datasource from agent",
)
async def remove_datasource(
    agent_id: str, datasource_id: str, api_user=Depends(get_current_api_user)
):
    """Endpoint for removing a datasource from an agent"""
    try:
        if SEGMENT_WRITE_KEY:
            analytics.track(api_user.id, "Deleted Agent Datasource")
        await prisma.agentdatasource.delete(
            where={
                "agentId_datasourceId": {
                    "agentId": agent_id,
                    "datasourceId": datasource_id,
                }
            }
        )

        # TODO:
        # Enable this for finetuning models
        # async def run_datasource_revalidate_flow():
        #    try:
        #        await revalidate_datasource(agent_id)
        #    except Exception as flow_exception:
        #        handle_exception(flow_exception)

        # asyncio.create_task(run_datasource_revalidate_flow())
        return {"success": True, "data": None}
    except Exception as e:
        handle_exception(e)<|MERGE_RESOLUTION|>--- conflicted
+++ resolved
@@ -303,15 +303,15 @@
                 agent.acall(
                     inputs={"input": content},
                     tags=[agent_id],
-<<<<<<< HEAD
                     callbacks=[
                         callback
-                        for callback in [langfuse_handler, agentops_handler]
+                        for callback in [
+                            langfuse_handler,
+                            agentops_handler,
+                            agentCallbacks,
+                        ]
                         if callback
                     ],
-=======
-                    callbacks=agentCallbacks,
->>>>>>> 3744216c
                 )
             )
 
@@ -339,16 +339,7 @@
         except Exception as error:
             logging.error(f"Error in send_message: {error}")
             if SEGMENT_WRITE_KEY:
-<<<<<<< HEAD
-                analytics.track(
-                    api_user.id,
-                    "Invoked Agent",
-                    get_analytics_info(
-                        {"error": str(error), "status_code": 500}),
-                )
-=======
                 track_agent_invocation({"error": str(error), "status_code": 500})
->>>>>>> 3744216c
             yield ("event: error\n" f"data: {error}\n\n")
         finally:
             callback.done.set()
@@ -380,15 +371,7 @@
     logging.info("Streaming not enabled. Invoking agent synchronously...")
 
     output = await agent.acall(
-<<<<<<< HEAD
-        inputs={"input": input},
-        tags=[agent_id],
-        callbacks=[
-            callback for callback in [langfuse_handler, agentops_handler] if callback
-        ],
-=======
         inputs={"input": input}, tags=[agent_id], callbacks=agentCallbacks
->>>>>>> 3744216c
     )
 
     if output_schema:
@@ -398,21 +381,8 @@
             logging.error(f"Error parsing output: {e}")
 
     if not enable_streaming and SEGMENT_WRITE_KEY:
-<<<<<<< HEAD
-        analytics.track(
-            api_user.id,
-            "Invoked Agent",
-            get_analytics_info(output),
-        )
-
-    if agentops_handler:
-        agentops_handler.ao_client.end_session(
-            end_state="Success", end_state_reason="Invocation completed"
-        )
-=======
         track_agent_invocation(output)
 
->>>>>>> 3744216c
     return {"success": True, "data": output}
 
 
