import json
import logging
import re
from enum import Enum
from typing import Any, Dict, Optional, Type

from langchain_community.tools import BaseTool
from pydantic import create_model
from slugify import slugify

from app.datasource.types import (
    VALID_UNSTRUCTURED_DATA_TYPES,
)
from app.models.tools import (
    AdvancedScraperInput,
    AgentInput,
    AlgoliaInput,
    BingSearchInput,
    BrowserInput,
    ChatGPTInput,
    CodeInterpreterInput,
    DatasourceInput,
    # E2BCodeExecutorInput,
    FunctionInput,
    GoogleSearchInput,
    GPTVisionInput,
    HandOffInput,
    HTTPInput,
    MetaphorSearchInput,
    OpenapiInput,
    PubMedInput,
    ReplicateInput,
    ScraperInput,
    SuperRagInput,
    TavilyInput,
    TTS1Input,
    WolframInput,
    ZapierInput,
    SECInput,
)
from app.tools.advanced_scraper import AdvancedScraper
from app.tools.agent import Agent
from app.tools.algolia import Algolia
from app.tools.bing_search import BingSearch, LCBingSearch
from app.tools.browser import Browser, LCBrowser
from app.tools.chatgpt import get_chatpgt_tool
from app.tools.code_interpreter import CodeInterpreter
from app.tools.datasource import DatasourceTool, StructuredDatasourceTool

# from app.tools.e2b import E2BCodeExecutor
from app.tools.function import Function
from app.tools.google_search import GoogleSearch
from app.tools.gpt_vision import GPTVision
from app.tools.hand_off import HandOff
from app.tools.http import LCHttpTool
from app.tools.metaphor import MetaphorSearch
from app.tools.openapi import Openapi
from app.tools.pubmed import PubMed
from app.tools.replicate import Replicate
from app.tools.scraper import Scraper
from app.tools.superrag import SuperRagTool
from app.tools.tavily import Tavily
from app.tools.tts_1 import TTS1
from app.tools.wolfram_alpha import WolframAlpha
from app.tools.zapier import ZapierNLA
<<<<<<< HEAD
from prisma.models import Agent as AgentModel
=======
from app.tools.sec import SEC
>>>>>>> 5b76bc16

logger = logging.getLogger(__name__)

TOOL_TYPE_MAPPING = {
    "AGENT": {"class": Agent, "schema": AgentInput},
    "ALGOLIA": {"class": Algolia, "schema": AlgoliaInput},
    "BING_SEARCH": {
        "class": LCBingSearch,
        "schema": BingSearchInput,
    },
    "METAPHOR": {
        "class": MetaphorSearch,
        "schema": MetaphorSearchInput,
    },
    "PUBMED": {
        "class": PubMed,
        "schema": PubMedInput,
    },
    "ZAPIER_NLA": {"class": ZapierNLA, "schema": ZapierInput},
    "OPENAPI": {"class": Openapi, "schema": OpenapiInput},
    "CHATGPT_PLUGIN": {"class": get_chatpgt_tool, "schema": ChatGPTInput},
    "REPLICATE": {"class": Replicate, "schema": ReplicateInput},
    "WOLFRAM_ALPHA": {"class": WolframAlpha, "schema": WolframInput},
    # "CODE_EXECUTOR": {"class": E2BCodeExecutor, "schema": E2BCodeExecutorInput},
    "CODE_EXECUTOR": {"class": CodeInterpreter, "schema": CodeInterpreterInput},
    "BROWSER": {"class": LCBrowser, "schema": BrowserInput},
    "GPT_VISION": {"class": GPTVision, "schema": GPTVisionInput},
    "TTS_1": {"class": TTS1, "schema": TTS1Input},
    "HAND_OFF": {"class": HandOff, "schema": HandOffInput},
    "FUNCTION": {"class": Function, "schema": FunctionInput},
    "HTTP": {"class": LCHttpTool, "schema": HTTPInput},
    "SUPERRAG": {"class": SuperRagTool, "schema": SuperRagInput},
    "RESEARCH": {"class": Tavily, "schema": TavilyInput},
    "SCRAPER": {"class": Scraper, "schema": ScraperInput},
    "ADVANCED_SCRAPER": {"class": AdvancedScraper, "schema": AdvancedScraperInput},
    "GOOGLE_SEARCH": {"class": GoogleSearch, "schema": GoogleSearchInput},
    "SEC": {"class": SEC, "schema": SECInput},
}

OSS_TOOL_TYPE_MAPPING = {"BROWSER": Browser, "BING_SEARCH": BingSearch}


def create_pydantic_model_from_object(obj: Dict[str, Any]) -> Any:
    fields = {}
    type_mapping = {
        "string": str,
        "integer": int,
        "boolean": bool,
    }
    for key, value in obj.items():
        if isinstance(value, dict):
            type = value.get("type")
            if not type:
                logger.warning(f"Type not found for {key}, defaulting to string")
            if "enum" in value:
                enum_values = value["enum"]
                enum_name = f"{key.capitalize()}Enum"
                field_type = Enum(enum_name, enum_values)
            else:
                field_type = type_mapping.get(type, str)
        else:
            field_type = type_mapping.get(value, str)

        fields[key] = (field_type, ...)
    return create_model("DynamicModel", **fields)


def create_tool(
    tool_class: Type[Any],
    name: str,
    description: str,
    args_schema: Any,
    metadata: Optional[Dict[str, Any]],
    return_direct: Optional[bool],
) -> BaseTool:
    return tool_class(
        name=name,
        description=description,
        args_schema=args_schema,
        metadata=metadata,
        return_direct=return_direct,
    )


def conform_function_name(url):
    """
    Validates OpenAI function names and modifies them to conform to the regex
    """
    regex_pattern = r"^[A-Za-z0-9_]{1,64}$"

    # Check if the URL matches the regex
    if re.match(regex_pattern, url):
        return url  # URL is already valid
    else:
        # Modify the URL to conform to the regex
        valid_url = re.sub(r"[^A-Za-z0-9_]", "", url)[:64]
        return valid_url


def recursive_json_loads(data):
    if isinstance(data, str):
        try:
            data = json.loads(data)
        except json.JSONDecodeError:
            return data
    if isinstance(data, dict):
        return {k: recursive_json_loads(v) for k, v in data.items()}
    if isinstance(data, list):
        return [recursive_json_loads(v) for v in data]
    return data


def get_tools(agent_data: AgentModel, session_id: str) -> list[BaseTool]:
    tools = []
    for agent_datasource in agent_data.datasources:
        tool_type = (
            DatasourceTool
            if agent_datasource.datasource.type in VALID_UNSTRUCTURED_DATA_TYPES
            else StructuredDatasourceTool
        )

        metadata = (
            {
                "datasource_id": agent_datasource.datasource.id,
                "options": (
                    agent_datasource.datasource.vectorDb.options
                    if agent_datasource.datasource.vectorDb
                    else {}
                ),
                "provider": (
                    agent_datasource.datasource.vectorDb.provider
                    if agent_datasource.datasource.vectorDb
                    else None
                ),
                # TODO: This will be removed in v0.3
                # This is for the users who wants to
                # use Azure both for LLM and embeddings
                "embeddings_model_provider": agent_data.llms[0].llm.provider,
                "query_type": "document",
            }
            if tool_type == DatasourceTool
            else {"datasource": agent_datasource.datasource}
        )

        tool_name = conform_function_name(slugify(agent_datasource.datasource.name))
        tool = tool_type(
            metadata=metadata,
            args_schema=DatasourceInput,
            name=tool_name,
            description=agent_datasource.datasource.description,
            return_direct=False,
        )
        tools.append(tool)

    for agent_tool in agent_data.tools:
        agent_tool_metadata = json.loads(agent_tool.tool.metadata or "{}")

        agent_tool_metadata = {
            **agent_tool_metadata,
            "params": {
                **(agent_tool_metadata.get("params", {}) or {}),
                # user id is added to the metadata for superrag tool
                "user_id": agent_data.apiUserId,
                # session id is added to the metadata for agent as tool
                "session_id": session_id,
            },
        }

        tool_info = TOOL_TYPE_MAPPING.get(agent_tool.tool.type)
        if agent_tool.tool.type == "FUNCTION":
            metadata = recursive_json_loads(agent_tool_metadata)
            tool_name = conform_function_name(
                slugify(metadata.get("functionName", agent_tool.tool.name))
            )
            args = metadata.get("args", {})
            PydanticModel = create_pydantic_model_from_object(args)
            tool = create_tool(
                tool_class=tool_info["class"],
                name=tool_name,
                description=agent_tool.tool.description,
                metadata=metadata,
                args_schema=PydanticModel,
                return_direct=agent_tool.tool.returnDirect,
            )
        else:
            metadata = agent_tool_metadata
            tool_name = conform_function_name(
                slugify(metadata.get("functionName", agent_tool.tool.name))
            )
            tool = create_tool(
                tool_class=tool_info["class"],
                name=tool_name,
                description=agent_tool.tool.description,
                metadata=metadata,
                args_schema=tool_info["schema"],
                return_direct=agent_tool.tool.returnDirect,
            )
        tools.append(tool)
    return tools<|MERGE_RESOLUTION|>--- conflicted
+++ resolved
@@ -31,12 +31,12 @@
     PubMedInput,
     ReplicateInput,
     ScraperInput,
+    SECInput,
     SuperRagInput,
     TavilyInput,
     TTS1Input,
     WolframInput,
     ZapierInput,
-    SECInput,
 )
 from app.tools.advanced_scraper import AdvancedScraper
 from app.tools.agent import Agent
@@ -58,16 +58,13 @@
 from app.tools.pubmed import PubMed
 from app.tools.replicate import Replicate
 from app.tools.scraper import Scraper
+from app.tools.sec import SEC
 from app.tools.superrag import SuperRagTool
 from app.tools.tavily import Tavily
 from app.tools.tts_1 import TTS1
 from app.tools.wolfram_alpha import WolframAlpha
 from app.tools.zapier import ZapierNLA
-<<<<<<< HEAD
 from prisma.models import Agent as AgentModel
-=======
-from app.tools.sec import SEC
->>>>>>> 5b76bc16
 
 logger = logging.getLogger(__name__)
 
