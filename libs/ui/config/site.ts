import { VectorDbProvider } from "@/models/models"
import {
<<<<<<< HEAD
  RxAvatar,
  RxDiscordLogo,
  RxFileText,
  RxGithubLogo,
  RxPlay,
} from "react-icons/rx"
import { TbBrain, TbDatabase } from "react-icons/tb"
=======
  TbBrain,
  TbBrandDiscord,
  TbChartBar,
  TbDatabase,
  TbFileCode,
  TbUserCircle,
} from "react-icons/tb"
>>>>>>> 46c5bac2

export type SiteConfig = typeof siteConfig

export const siteConfig = {
  name: "Superagent Cloud",
  description: "The agent framework for large language models",
  mainNav: [
    {
<<<<<<< HEAD
      title: "Agents",
      href: "/agents",
      icon: RxPlay,
    },
    {
      title: "llms",
      href: "/llms",
=======
      title: "Home",
      href: "/stats",
      icon: TbChartBar,
    },
    {
      title: "Agents",
      href: "/agents",
>>>>>>> 46c5bac2
      icon: TbBrain,
    },
    {
      title: "Logs",
      href: "/logs",
      icon: TbDatabase,
    },
  ],
  footerNav: [
    {
      title: "Discord",
      href: "https://discord.com/invite/mhmJUTjW4b",
      icon: TbBrandDiscord,
    },
    {
      title: "Documentation",
      href: "https://docs.superagent.sh",
      icon: TbFileCode,
    },
    {
      title: "Settings",
      href: "/settings",
      icon: TbUserCircle,
    },
  ],
  settingsNav: [
    {
      title: "User",
      href: "/settings",
    },
    {
      title: "Api keys",
      href: "/settings/api-keys",
    },
    {
      title: "Appearance",
      href: "/settings/appearance",
    },
    {
      title: "Billing",
      href: "/settings/billing",
      disabled: true,
    },
  ],
  defaultLLM: "GPT_3_5_TURBO_16K_0613",
  llms: [
    {
      id: "OPENAI",
      description:
        "Power your assistants with the latest models from OpenAI, powerful for calling external APIs and reasoning.",
      name: "OpenAI",
      logo: "/openai-logo.png",
      options: [
        {
          value: "GPT_3_5_TURBO_16K_0613",
          title: "gpt-3.5-turbo-16k-0613",
        },
        {
          value: "GPT_3_5_TURBO_0613",
          title: "gpt-3.5-turbo-0613",
        },
        {
          value: "GPT_3_5_TURBO_1106",
          title: "gpt-3.5-turbo-1106",
        },
        {
          value: "GPT_4_0613",
          title: "gpt-4-0613",
        },
        {
          value: "GPT_4_1106_PREVIEW",
          title: "gpt-4-1106-preview",
        },
      ],
    },
    {
      disabled: false,
      id: "AZURE_OPENAI",
      description:
        "Use Azure OpenAI to power your assistants with the latest OpenAI models.",
      name: "Azure OpenAI",
      logo: "/azure-logo.png",
      options: [],
    },
    {
      disabled: true,
      id: "HUGGINGFACE",
      description: "Use Open Source models on HuggingFace.",
      name: "HuggingFace",
      logo: "/hf-logo.png",
      options: [
        {
          value: "MISTRAL_7B_INSTRUCT_V01",
          title: "mistral-7b-instruct-v0.1",
        },
      ],
    },
  ],
  datasourceTypes: [
    {
      value: "PDF",
      title: "PDF",
      type: "unstructured",
    },
    {
      value: "TXT",
      title: "TXT",
    },
    {
      value: "CSV",
      title: "CSV",
    },
    {
      value: "MARKDOWN",
      title: "Markdown",
    },
  ],
  toolTypes: [
    {
      value: "ALGOLIA",
      title: "Algolia Index",
      metadata: [
        {
          key: "index",
          type: "input",
          label: "Algolia Index",
        },
        {
          key: "appId",
          type: "input",
          label: "Algolia App ID",
        },
        {
          key: "apiKey",
          type: "password",
          label: "Algolia API Key",
        },
      ],
    },
    {
      value: "BING_SEARCH",
      title: "Bing Search",
      metadata: [
        {
          key: "bingSearchUrl",
          type: "input",
          label: "Bing Search URL",
        },
        {
          key: "bingSubscriptionKey",
          type: "input",
          label: "Bing Subscription Key",
        },
      ],
    },
    {
      value: "METAPHOR",
      title: "Metaphor Search",
      metadata: [
        {
          key: "metaphorApiKey",
          type: "input",
          label: "Metaphor API Key",
        },
      ],
    },
    {
      value: "CHATGPT_PLUGIN",
      title: "ChatGPT plugin",
      metadata: [
        {
          key: "chatgptPluginURL",
          type: "input",
          label: "Plugin manifest url",
        },
      ],
    },
    {
      value: "REPLICATE",
      title: "Replicate",
      metadata: [
        {
          key: "model",
          type: "input",
          label: "Model",
        },
        {
          key: "apiKey",
          type: "input",
          label: "Replicate API key",
        },
        {
          key: "arguments",
          type: "json",
          label: "Other arguments",
        },
      ],
    },
    {
      value: "HTTP",
      title: "API Request",
      metadata: [
        {
          key: "headers",
          type: "json",
          label: "Headers",
        },
      ],
    },
    {
      value: "PUBMED",
      title: "PubMed",
      metadata: [],
    },
    {
      value: "CODE_EXECUTOR",
      title: "Code interpreter (alpha)",
      metadata: [],
    },
    {
      value: "BROWSER",
      title: "Browser",
      metadata: [],
    },
    {
      value: "HAND_OFF",
      title: "Human hand-off (Alpha)",
      metadata: [],
    },
    {
      value: "FUNCTION",
      title: "Function",
      metadata: [
        {
          key: "functionName",
          type: "input",
          label: "Function name",
          helpText: "Use lowercase letters, ex: get_article",
        },
        {
          key: "args",
          type: "json",
          label: "Arguments",
          helpText: "Add function arguments in the following format",
          json: {
            title: { type: "string", description: "Article title" },
            url: { type: "string", description: "The url of the article" },
          },
        },
      ],
    },
    {
      value: "OPENAPI",
      title: "OpenAPI",
      metadata: [
        {
          key: "openApiUrl",
          type: "input",
          label: "OpenAPI spec url",
        },
        {
          key: "headers",
          type: "json",
          label: "Additional headers",
        },
      ],
    },
    {
      value: "GPT_VISION",
      title: "GPT Vision",
      metadata: [
        {
          key: "openaiApiKey",
          type: "input",
          label: "Your OpenAI API Key",
        },
      ],
    },
    {
      value: "TTS_1",
      title: "Text-To-Speech (TTS1)",
      metadata: [
        {
          key: "openaiApiKey",
          type: "input",
          label: "Your OpenAI API Key",
        },
      ],
    },
    {
      value: "WOLFRAM_ALPHA",
      title: "Wolfram Alpha",
      metadata: [
        {
          key: "appId",
          type: "input",
          label: "Wolfram App ID",
        },
      ],
    },
    {
      value: "ZAPIER_NLA",
      title: "Zapier Natural Language",
      metadata: [
        {
          key: "zapierNlaApiKey",
          type: "input",
          label: "Zapier NLA API key",
        },
        {
          key: "openaiApiKey",
          type: "input",
          label: "Your OpenAI API key",
        },
      ],
    },
    {
      value: "AGENT",
      title: "Agent",
      metadata: [
        {
          key: "agentId",
          type: "input",
          label: "Superagent Agent ID",
        },
        {
          key: "apiKey",
          type: "input",
          label: "Superagent API key",
        },
      ],
    },
  ],

  vectorDbs: [
    {
      provider: VectorDbProvider[VectorDbProvider.PINECONE],
      name: "Pinecone",
      description:
        "Cloud-based database for storing and searching vectors, enabling fast similarity comparisons. Scales well for large datasets.",
      formDescription: "Please enter your Pinecone credentials.",
      metadata: [
        {
          key: "PINECONE_API_KEY",
          type: "input",
          label: "Pinecone API Key",
        },
        {
          key: "PINECONE_ENVIRONMENT",
          type: "input",
          label: "Pinecone Environment",
        },
        {
          key: "PINECONE_INDEX",
          type: "input",
          label: "Pinecone Index",
        },
      ],
    },
    {
      provider: VectorDbProvider[VectorDbProvider.QDRANT],
      name: "Qdrant",
      description:
        "Open-source database optimized for efficient vector search and filtering. Handles large datasets effectively while requiring minimal resources.",
      formDescription: "Please enter your Qdrant credentials.",
      metadata: [
        {
          key: "QDRANT_API_KEY",
          type: "input",
          label: "Qdrant API Key",
        },
        {
          key: "QDRANT_HOST",
          type: "input",
          label: "Qdrant Host",
        },
        {
          key: "QDRANT_INDEX",
          type: "input",
          label: "Qdrant Index",
        },
      ],
    },
    {
      provider: VectorDbProvider[VectorDbProvider.ASTRA_DB],
      name: "Astra DB",
      description:
        "Serverless database built on Cassandra, offering integration with Pinecone for vector similarity search.",
      formDescription: "Please enter your Astra DB credentials",
      metadata: [
        {
          key: "ASTRA_DB_ID",
          type: "input",
          label: "Astra DB ID",
        },
        {
          key: "ASTRA_DB_REGION",
          type: "input",
          label: "Astra DB Region",
        },
        {
          key: "ASTRA_DB_APPLICATION_TOKEN",
          type: "input",
          label: "Astra DB Application Token",
        },
        {
          key: "ASTRA_DB_COLLECTION_NAME",
          type: "input",
          label: "Astra DB Collection Name",
        },
        {
          key: "ASTRA_DB_KEYSPACE_NAME",
          type: "input",
          label: "Astra DB Keyspace Name",
        },
      ],
    },
    {
      provider: VectorDbProvider[VectorDbProvider.WEAVIATE],
      name: "Weaviate",
      description:
        "Semantic vector database with schema-based organization. Supports both vector search and connections between data points like a graph.",
      formDescription: "Please enter your Weaviate credentials.",
      metadata: [
        {
          key: "WEAVIATE_API_KEY",
          type: "input",
          label: "Weaviate API Key",
        },
        {
          key: "WEAVIATE_URL",
          type: "input",
          label: "Weaviate URL",
        },
        {
          key: "WEAVIATE_INDEX",
          type: "input",
          label: "Weaviate Index",
        },
      ],
    },
    {
      provider: VectorDbProvider[VectorDbProvider.SUPABASE],
      name: "Supabase",
      description:
        "The pgvector extension is particularly useful for tasks such as vector similarity search, retrieval, generation, and clustering",
      formDescription: "Please enter your Supabase Pgvector credentials.",
      metadata: [
        {
          key: "SUPABASE_DB_URL",
          type: "input",
          label: "Database Connection URL",
          placeholder: "postgres://postgres:postgres@localhost:5432/postgres",
          helpText:
            "The connection URL for your database. You can find this in your Supabase dashboard.",
        },
        {
          key: "SUPABASE_TABLE_NAME",
          type: "input",
          label: "Table Name",
          placeholder: "my_collection",
          helpText:
            "The database table name which your vector embeddings will be stored in.",
        },
      ],
    },
  ],
}<|MERGE_RESOLUTION|>--- conflicted
+++ resolved
@@ -1,14 +1,5 @@
 import { VectorDbProvider } from "@/models/models"
 import {
-<<<<<<< HEAD
-  RxAvatar,
-  RxDiscordLogo,
-  RxFileText,
-  RxGithubLogo,
-  RxPlay,
-} from "react-icons/rx"
-import { TbBrain, TbDatabase } from "react-icons/tb"
-=======
   TbBrain,
   TbBrandDiscord,
   TbChartBar,
@@ -16,7 +7,6 @@
   TbFileCode,
   TbUserCircle,
 } from "react-icons/tb"
->>>>>>> 46c5bac2
 
 export type SiteConfig = typeof siteConfig
 
@@ -25,15 +15,6 @@
   description: "The agent framework for large language models",
   mainNav: [
     {
-<<<<<<< HEAD
-      title: "Agents",
-      href: "/agents",
-      icon: RxPlay,
-    },
-    {
-      title: "llms",
-      href: "/llms",
-=======
       title: "Home",
       href: "/stats",
       icon: TbChartBar,
@@ -41,7 +22,6 @@
     {
       title: "Agents",
       href: "/agents",
->>>>>>> 46c5bac2
       icon: TbBrain,
     },
     {
