--- conflicted
+++ resolved
@@ -4,11 +4,8 @@
   TOGETHER_AI: "TOGETHER_AI",
   ANTHROPIC: "ANTHROPIC",
   BEDROCK: "BEDROCK",
-<<<<<<< HEAD
   GROQ: "GROQ",
-=======
   MISTRAL: "MISTRAL",
->>>>>>> e1586195
   AZURE_OPENAI: "AZURE_OPENAI",
 } as const
 
