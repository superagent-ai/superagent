import { redactSensitiveData } from "./redact.js";

export interface CreateGuardOptions {
  /**
   * Full URL to the guard endpoint (e.g. https://example.com/api/guard).
   */
  apiBaseUrl?: string;
  /**
   * API key used to authenticate the guard request.
   */
  apiKey: string;
  /**
   * Optional custom fetch implementation. Defaults to the global fetch.
   */
  fetch?: typeof fetch;
  /**
   * Optional timeout in milliseconds for the guard request.
   */
  timeoutMs?: number;
  /**
   * Operation mode:
   * - 'analyze': Perform guard analysis via API (default)
   * - 'redact': Only redact sensitive data, no API call
   * - 'full': Perform guard analysis and include redacted text
   */
  mode?: "analyze" | "redact" | "full";
<<<<<<< HEAD
  /**
   * Optional whitelist of URLs that should not be redacted.
   * URLs not in this list will be replaced with <REDACTED_URL>.
   * Only applies when mode is 'redact' or 'full'.
   */
  urlWhitelist?: string[];
=======
>>>>>>> 119cbf25
}

export interface GuardCallbacks {
  /**
   * Invoked when the guard rejects the command.
   */
  onBlock?: (reason: string) => void | Promise<void>;
  /**
   * Invoked when the guard approves the command.
   */
  onPass?: () => void | Promise<void>;
}

export interface GuardUsage {
  prompt_tokens: number;
  completion_tokens: number;
  total_tokens: number;
}

export interface GuardMessage {
  role: string;
  content?: string;
  reasoning_content?: string;
}

export interface GuardChoice {
  message: GuardMessage;
}

export interface AnalysisResponse {
  usage: GuardUsage;
  id: string;
  choices: GuardChoice[];
  [key: string]: unknown;
}

export interface GuardDecision {
  status: "pass" | "block";
  violation_types?: string[];
  cwe_codes?: string[];
  [key: string]: unknown;
}

export interface GuardResult {
  rejected: boolean;
  decision?: GuardDecision;
  usage?: GuardUsage;
  reasoning: string;
  raw: AnalysisResponse;
  redacted?: string;
}

export type GuardFunction = (
  command: string,
  callbacks?: GuardCallbacks
) => Promise<GuardResult>;

export class GuardError extends Error {
  constructor(message: string) {
    super(message);
    this.name = "GuardError";
  }
}

function sanitizeUrl(url: string): string {
  return url.endsWith("/") ? url.slice(0, -1) : url;
}

function ensureFetch(fetchImpl: typeof fetch | undefined): typeof fetch {
  const resolved = fetchImpl ?? globalThis.fetch;
  if (!resolved) {
    throw new GuardError(
      "A fetch implementation is required. Provide one via options or run on a platform that supplies global fetch."
    );
  }
  return resolved.bind(globalThis);
}

function parseDecision(
  content: string | undefined
): GuardDecision | undefined {
  if (!content) {
    return undefined;
  }

  try {
    const payload = JSON.parse(content) as Record<string, unknown>;
    if (!payload || typeof payload !== "object") {
      return undefined;
    }

    const statusSource = payload.status ?? payload.classification;
    if (statusSource !== "pass" && statusSource !== "block") {
      return undefined;
    }

    const decision: GuardDecision = { status: statusSource };

    if (Array.isArray(payload.violation_types)) {
      decision.violation_types = payload.violation_types as string[];
    }

    if (Array.isArray(payload.cwe_codes)) {
      decision.cwe_codes = payload.cwe_codes as string[];
    }

    for (const [key, value] of Object.entries(payload)) {
      if (
        key === "status" ||
        key === "classification" ||
        key === "violation_types" ||
        key === "cwe_codes"
      ) {
        continue;
      }

      decision[key] = value;
    }

    return decision;
  } catch (error) {
    // The guard may occasionally return non-JSON text; treat that as undefined.
    return undefined;
  }
}

function normalizeReason(
  decision: GuardDecision | undefined,
  reasoning: string | undefined
): string {
  if (decision?.violation_types?.length) {
    return decision.violation_types.join(", ");
  }

  if (reasoning) {
    return reasoning;
  }

  if (decision?.status === "block") {
    return "Guard classified the command as malicious.";
  }

  return "Command approved by guard.";
}

export function createGuard(options: CreateGuardOptions): GuardFunction {
<<<<<<< HEAD
  const { apiBaseUrl, apiKey, fetch: fetchImpl, timeoutMs, mode = "analyze", urlWhitelist } = options;
=======
  const { apiBaseUrl, apiKey, fetch: fetchImpl, timeoutMs, mode = "analyze" } = options;
>>>>>>> 119cbf25

  const resolvedBaseUrl = apiBaseUrl ?? "https://app.superagent.sh/api/guard";

  if (!resolvedBaseUrl || typeof resolvedBaseUrl !== "string") {
    throw new GuardError("apiBaseUrl must be a non-empty string.");
  }

  if (!apiKey || typeof apiKey !== "string") {
    throw new GuardError("apiKey must be a non-empty string.");
  }

  const fetcher = ensureFetch(fetchImpl);
  const endpoint = sanitizeUrl(resolvedBaseUrl);

  return async function guard(
    command: string,
    callbacks: GuardCallbacks = {}
  ): Promise<GuardResult> {
    if (!command || typeof command !== "string") {
      throw new GuardError("command must be a non-empty string.");
    }

    // Redact-only mode: skip API call
    if (mode === "redact") {
<<<<<<< HEAD
      const redactedText = redactSensitiveData(command, urlWhitelist);
=======
      const redactedText = redactSensitiveData(command);
>>>>>>> 119cbf25
      return {
        rejected: false,
        reasoning: "Redaction only mode - no guard analysis performed",
        raw: {} as AnalysisResponse,
        redacted: redactedText,
      };
    }

    const controller =
      typeof AbortController !== "undefined" ? new AbortController() : null;
    const timeoutHandle =
      controller && timeoutMs
        ? setTimeout(() => controller.abort(), timeoutMs)
        : undefined;

    // Start redaction in parallel if mode is 'full' (non-blocking)
    const redactedPromise = mode === "full"
<<<<<<< HEAD
      ? Promise.resolve(redactSensitiveData(command, urlWhitelist))
=======
      ? Promise.resolve(redactSensitiveData(command))
>>>>>>> 119cbf25
      : Promise.resolve(undefined);

    let response: Response;
    try {
      response = await fetcher(endpoint, {
        method: "POST",
        headers: {
          "Content-Type": "application/json",
          Authorization: `Bearer ${apiKey}`,
          "x-superagent-api-key": apiKey,
        },
        body: JSON.stringify({ prompt: command }),
        signal: controller?.signal,
      } satisfies RequestInit);
    } catch (error) {
      if (timeoutHandle) {
        clearTimeout(timeoutHandle);
      }
      const message =
        error instanceof Error ? error.message : "Unknown fetch error";
      throw new GuardError(`Failed to reach guard endpoint: ${message}`);
    }

    if (timeoutHandle) {
      clearTimeout(timeoutHandle);
    }

    if (!response.ok) {
      throw new GuardError(
        `Guard request failed with status ${response.status}: ${response.statusText}`
      );
    }

    const analysis = (await response.json()) as AnalysisResponse;
    const decision = parseDecision(
      analysis?.choices?.[0]?.message?.content
    );
    const rawReasoning = analysis?.choices?.[0]?.message?.reasoning_content;
    const rejected = decision?.status === "block";

    const normalizedReason = normalizeReason(decision, rawReasoning);

    // Wait for redaction to complete (should already be done)
    const redactedText = await redactedPromise;

    const result: GuardResult = {
      rejected,
      decision,
      usage: analysis?.usage,
      reasoning: rawReasoning ?? normalizedReason,
      raw: analysis,
      ...(redactedText && { redacted: redactedText }),
    };

    if (rejected) {
      await callbacks.onBlock?.(normalizedReason);
    } else {
      await callbacks.onPass?.();
    }

    return result;
  };
}<|MERGE_RESOLUTION|>--- conflicted
+++ resolved
@@ -24,15 +24,12 @@
    * - 'full': Perform guard analysis and include redacted text
    */
   mode?: "analyze" | "redact" | "full";
-<<<<<<< HEAD
   /**
    * Optional whitelist of URLs that should not be redacted.
    * URLs not in this list will be replaced with <REDACTED_URL>.
    * Only applies when mode is 'redact' or 'full'.
    */
   urlWhitelist?: string[];
-=======
->>>>>>> 119cbf25
 }
 
 export interface GuardCallbacks {
@@ -111,9 +108,7 @@
   return resolved.bind(globalThis);
 }
 
-function parseDecision(
-  content: string | undefined
-): GuardDecision | undefined {
+function parseDecision(content: string | undefined): GuardDecision | undefined {
   if (!content) {
     return undefined;
   }
@@ -179,11 +174,14 @@
 }
 
 export function createGuard(options: CreateGuardOptions): GuardFunction {
-<<<<<<< HEAD
-  const { apiBaseUrl, apiKey, fetch: fetchImpl, timeoutMs, mode = "analyze", urlWhitelist } = options;
-=======
-  const { apiBaseUrl, apiKey, fetch: fetchImpl, timeoutMs, mode = "analyze" } = options;
->>>>>>> 119cbf25
+  const {
+    apiBaseUrl,
+    apiKey,
+    fetch: fetchImpl,
+    timeoutMs,
+    mode = "analyze",
+    urlWhitelist,
+  } = options;
 
   const resolvedBaseUrl = apiBaseUrl ?? "https://app.superagent.sh/api/guard";
 
@@ -208,11 +206,7 @@
 
     // Redact-only mode: skip API call
     if (mode === "redact") {
-<<<<<<< HEAD
       const redactedText = redactSensitiveData(command, urlWhitelist);
-=======
-      const redactedText = redactSensitiveData(command);
->>>>>>> 119cbf25
       return {
         rejected: false,
         reasoning: "Redaction only mode - no guard analysis performed",
@@ -229,13 +223,10 @@
         : undefined;
 
     // Start redaction in parallel if mode is 'full' (non-blocking)
-    const redactedPromise = mode === "full"
-<<<<<<< HEAD
-      ? Promise.resolve(redactSensitiveData(command, urlWhitelist))
-=======
-      ? Promise.resolve(redactSensitiveData(command))
->>>>>>> 119cbf25
-      : Promise.resolve(undefined);
+    const redactedPromise =
+      mode === "full"
+        ? Promise.resolve(redactSensitiveData(command, urlWhitelist))
+        : Promise.resolve(undefined);
 
     let response: Response;
     try {
@@ -269,9 +260,7 @@
     }
 
     const analysis = (await response.json()) as AnalysisResponse;
-    const decision = parseDecision(
-      analysis?.choices?.[0]?.message?.content
-    );
+    const decision = parseDecision(analysis?.choices?.[0]?.message?.content);
     const rawReasoning = analysis?.choices?.[0]?.message?.reasoning_content;
     const rejected = decision?.status === "block";
 
