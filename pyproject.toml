--- conflicted
+++ resolved
@@ -44,12 +44,9 @@
 psychicapi = "^0.8.0"
 tabulate = "^0.9.0"
 superagent-py = "^0.0.29"
-<<<<<<< HEAD
 azure-identity = "^1.13.0"
 asyncio = "^3.4.3"
-=======
 colorlog = "^6.7.0"
->>>>>>> ab61ae2d
 
 
 [build-system]
