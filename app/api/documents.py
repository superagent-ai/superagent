import json
import logging

from fastapi import APIRouter, Depends, HTTPException, status

from app.lib.auth.prisma import JWTBearer, decodeJWT
from app.lib.documents import upsert_document, valid_ingestion_types
from app.lib.models.document import Document
from app.lib.prisma import prisma

logger = logging.getLogger(__name__)

router = APIRouter()


@router.post("/documents", name="Create document", description="Create a new document")
async def create_document(body: Document, token=Depends(JWTBearer())):
    """Create document endpoint"""
<<<<<<< HEAD
    document = prisma.document.create(
        {
            "type": body.type,
            "url": body.url,
            "userId": token["userId"],
            "name": body.name,
            "splitter": json.dumps(body.splitter),
            "authorization": json.dumps(body.authorization),
            "metadata": json.dumps(body.metadata),
        }
    )

    if body.type in valid_ingestion_types:
        upsert_document(
            url=body.url,
            type=body.type,
            document_id=document.id,
            authorization=body.authorization,
            metadata=body.metadata,
            text_splitter=body.splitter,
            from_page=body.from_page,
            to_page=body.to_page,
            user_id=token["userId"],
=======
    try:
        decoded = decodeJWT(token)
        document = prisma.document.create(
            {
                "type": body.type,
                "url": body.url,
                "userId": decoded["userId"],
                "name": body.name,
                "splitter": json.dumps(body.splitter),
                "authorization": json.dumps(body.authorization),
                "metadata": json.dumps(body.metadata),
            }
>>>>>>> ab61ae2d
        )

        if body.type in valid_ingestion_types:
            upsert_document(
                url=body.url,
                type=body.type,
                document_id=document.id,
                authorization=body.authorization,
                metadata=body.metadata,
                text_splitter=body.splitter,
                from_page=body.from_page,
                to_page=body.to_page,
                user_id=decoded["userId"],
            )
        else:
            logger.error("Invalid ingestion type")
            raise HTTPException(
                status_code=status.HTTP_500_INTERNAL_SERVER_ERROR,
                detail="Invalid ingestion type",
            )
        return {"success": True, "data": document}
    except Exception as e:
        logger.error("Couldn't create document", exc_info=e)
        raise HTTPException(status_code=status.HTTP_500_INTERNAL_SERVER_ERROR)


@router.get("/documents", name="List documents", description="List all documents")
async def read_documents(token=Depends(JWTBearer())):
    """List documents endpoint"""
<<<<<<< HEAD
    documents = prisma.document.find_many(
        where={"userId": token["userId"]},
        include={"user": True},
        order={"createdAt": "desc"},
    )

    if documents:
        return {"success": True, "data": documents}
=======
    try:
        decoded = decodeJWT(token)
        documents = prisma.document.find_many(
            where={"userId": decoded["userId"]},
            include={"user": True},
            order={"createdAt": "desc"},
        )
>>>>>>> ab61ae2d

        if documents or documents == []:
            return {"success": True, "data": documents}
    except Exception as e:
        logger.error("Couldn't find documents", exc_info=e)
        raise HTTPException(
            status_code=status.HTTP_500_INTERNAL_SERVER_ERROR,
            detail="No agents found",
        )


@router.get(
    "/documents/{documentId}",
    name="Get document",
    description="Get a specific document",
)
async def read_document(documentId: str, token=Depends(JWTBearer())):
    """Get a single document"""
    try:
        document = prisma.document.find_unique(
            where={"id": documentId}, include={"user": True}
        )
    except Exception as e:
        logger.error("Couldn't find document with id {documentId}", exc_info=e)
        raise HTTPException(
            status_code=status.HTTP_500_INTERNAL_SERVER_ERROR,
            detail=f"Agent with id: {documentId} not found",
        )

    if document:
        return {"success": True, "data": document}
    raise HTTPException(
        status_code=status.HTTP_500_INTERNAL_SERVER_ERROR,
        detail=f"Agent with id: {documentId} not found",
    )


@router.delete(
    "/documents/{documentId}",
    name="Delete document",
    description="Delete a specific document",
)
async def delete_document(documentId: str, token=Depends(JWTBearer())):
    """Delete a document"""
    try:
        prisma.document.delete(where={"id": documentId})
        return {"success": True, "data": None}
    except Exception as e:
        logger.error("Couldn't delete document with id {documentId}", exc_info=e)
        raise HTTPException(
            status_code=status.HTTP_500_INTERNAL_SERVER_ERROR,
        )


@router.patch(
    "/documents/{documentId}",
    name="Patch document",
    description="Patch a specific document",
)
async def patch_document(documentId: str, body: dict, token=Depends(JWTBearer())):
    """Patch document endpoint"""
    try:
        document = prisma.document.update(
            data=body,
            where={"id": documentId},
        )
        return {"success": True, "data": document}
    except Exception as e:
        logger.error(f"Couldn't patch document with id {documentId}", exc_info=e)

    raise HTTPException(
        status_code=status.HTTP_500_INTERNAL_SERVER_ERROR,
    )<|MERGE_RESOLUTION|>--- conflicted
+++ resolved
@@ -16,44 +16,17 @@
 @router.post("/documents", name="Create document", description="Create a new document")
 async def create_document(body: Document, token=Depends(JWTBearer())):
     """Create document endpoint"""
-<<<<<<< HEAD
-    document = prisma.document.create(
-        {
-            "type": body.type,
-            "url": body.url,
-            "userId": token["userId"],
-            "name": body.name,
-            "splitter": json.dumps(body.splitter),
-            "authorization": json.dumps(body.authorization),
-            "metadata": json.dumps(body.metadata),
-        }
-    )
-
-    if body.type in valid_ingestion_types:
-        upsert_document(
-            url=body.url,
-            type=body.type,
-            document_id=document.id,
-            authorization=body.authorization,
-            metadata=body.metadata,
-            text_splitter=body.splitter,
-            from_page=body.from_page,
-            to_page=body.to_page,
-            user_id=token["userId"],
-=======
     try:
-        decoded = decodeJWT(token)
         document = prisma.document.create(
             {
                 "type": body.type,
                 "url": body.url,
-                "userId": decoded["userId"],
+                "userId": token["userId"],
                 "name": body.name,
                 "splitter": json.dumps(body.splitter),
                 "authorization": json.dumps(body.authorization),
                 "metadata": json.dumps(body.metadata),
             }
->>>>>>> ab61ae2d
         )
 
         if body.type in valid_ingestion_types:
@@ -66,7 +39,7 @@
                 text_splitter=body.splitter,
                 from_page=body.from_page,
                 to_page=body.to_page,
-                user_id=decoded["userId"],
+                user_id=token["userId"],
             )
         else:
             logger.error("Invalid ingestion type")
@@ -83,24 +56,13 @@
 @router.get("/documents", name="List documents", description="List all documents")
 async def read_documents(token=Depends(JWTBearer())):
     """List documents endpoint"""
-<<<<<<< HEAD
-    documents = prisma.document.find_many(
-        where={"userId": token["userId"]},
-        include={"user": True},
-        order={"createdAt": "desc"},
-    )
-
-    if documents:
-        return {"success": True, "data": documents}
-=======
     try:
         decoded = decodeJWT(token)
         documents = prisma.document.find_many(
-            where={"userId": decoded["userId"]},
+            where={"userId": token["userId"]},
             include={"user": True},
             order={"createdAt": "desc"},
         )
->>>>>>> ab61ae2d
 
         if documents or documents == []:
             return {"success": True, "data": documents}
