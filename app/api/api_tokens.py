import logging

from fastapi import APIRouter, Depends, HTTPException, status

from app.lib.api_tokens import generate_api_token
from app.lib.auth.prisma import JWTBearer, decodeJWT
from app.lib.models.api_token import ApiToken
from app.lib.prisma import prisma

logger = logging.getLogger(__name__)

router = APIRouter()


@router.post(
    "/api-tokens", name="Create API token", description="Create a new API token"
)
async def create_api_token(body: ApiToken, token=Depends(JWTBearer())):
    """Create api token endpoint"""

    api_token = generate_api_token()
    try:
        agent = prisma.apitoken.create(
            {
                "description": body.description,
                "token": api_token,
                "userId": token["userId"],
            },
            include={"user": True},
        )

        return {"success": True, "data": agent}

    except Exception as e:
        logger.error("Cannot create api token", exc_info=e)
        raise HTTPException(
            status_code=status.HTTP_500_INTERNAL_SERVER_ERROR,
        )


@router.get("/api-tokens", name="List API tokens", description="List all API tokens")
async def read_api_tokens(token=Depends(JWTBearer())):
    """List api tokens endpoint"""
<<<<<<< HEAD
    api_tokens = prisma.apitoken.find_many(
        where={"userId": token["userId"]}, include={"user": True}
    )
    if api_tokens:
        return {"success": True, "data": api_tokens}
=======
    try:
        decoded = decodeJWT(token)
        api_tokens = prisma.apitoken.find_many(
            where={"userId": decoded["userId"]}, include={"user": True}
        )

        if api_tokens or api_tokens == []:
            return {"success": True, "data": api_tokens}
    except Exception as e:
        logger.error("Error finding api tokens for user {userId}", exc_info=e)
>>>>>>> ab61ae2d

    logger.error("Couldn't find api tokens")
    raise HTTPException(
        status_code=status.HTTP_500_INTERNAL_SERVER_ERROR,
        detail="No agents found",
    )


@router.get(
    "/api-tokens/{tokenId}",
    name="Get API token",
    description="Get a specific API token",
)
async def read_api_token(tokenId: str, token=Depends(JWTBearer())):
    """Get an api token endpoint"""

    try:
        api_token = prisma.apitoken.find_unique(
            where={"id": tokenId}, include={"user": True}
        )
        if api_token:
            return {"success": True, "data": api_token}
    except Exception as e:
        logger.error("Cannot find api token {tokenId}", exc_info=e)

    logger.error("Cannot find api token {tokenId}")
    raise HTTPException(
        status_code=status.HTTP_500_INTERNAL_SERVER_ERROR,
        detail=f"API token with id: {tokenId} not found",
    )


@router.delete(
    "/api-tokens/{tokenId}",
    name="Delete API token",
    description="Delete a specific API token",
)
async def delete_api_token(tokenId: str, token=Depends(JWTBearer())):
    """Delete api token endpoint"""
    try:
        prisma.apitoken.delete(where={"id": tokenId})

        return {"success": True, "data": None}
    except Exception as e:
        logger.error(f"Couldn't delete api token with id {tokenId}", exc_info=e)
        raise HTTPException(
            status_code=status.HTTP_500_INTERNAL_SERVER_ERROR,
        )<|MERGE_RESOLUTION|>--- conflicted
+++ resolved
@@ -41,24 +41,15 @@
 @router.get("/api-tokens", name="List API tokens", description="List all API tokens")
 async def read_api_tokens(token=Depends(JWTBearer())):
     """List api tokens endpoint"""
-<<<<<<< HEAD
-    api_tokens = prisma.apitoken.find_many(
-        where={"userId": token["userId"]}, include={"user": True}
-    )
-    if api_tokens:
-        return {"success": True, "data": api_tokens}
-=======
     try:
         decoded = decodeJWT(token)
         api_tokens = prisma.apitoken.find_many(
-            where={"userId": decoded["userId"]}, include={"user": True}
+            where={"userId": token["userId"]}, include={"user": True}
         )
-
-        if api_tokens or api_tokens == []:
+        if api_tokens:
             return {"success": True, "data": api_tokens}
     except Exception as e:
         logger.error("Error finding api tokens for user {userId}", exc_info=e)
->>>>>>> ab61ae2d
 
     logger.error("Couldn't find api tokens")
     raise HTTPException(
