import json
import logging

from fastapi import APIRouter, Depends, HTTPException, status

from app.lib.auth.prisma import JWTBearer, decodeJWT
from app.lib.models.tool import Tool
from app.lib.prisma import prisma

logger = logging.getLogger(__name__)

router = APIRouter()


@router.post("/tools", name="Create a tool", description="Create a new tool")
async def create_tool(body: Tool, token=Depends(JWTBearer())):
    """Create tool endpoint"""
<<<<<<< HEAD
    tool = prisma.tool.create(
        {
            "name": body.name,
            "type": body.type,
            "metadata": json.dumps(body.metadata),
            "userId": token["userId"],
            "description": body.description,
        },
        include={"user": True},
    )

    return {"success": True, "data": tool}
=======
    try:
        decoded = decodeJWT(token)
        tool = prisma.tool.create(
            {
                "name": body.name,
                "type": body.type,
                "metadata": json.dumps(body.metadata),
                "userId": decoded["userId"],
                "description": body.description,
            },
            include={"user": True},
        )
        return {"success": True, "data": tool}
    except Exception as e:
        logger.error("Couldn't create tool", exc_info=e)
        raise HTTPException(
            status_code=status.HTTP_500_INTERNAL_SERVER_ERROR,
        )
>>>>>>> ab61ae2d


@router.get("/tools", name="List tools", description="List all tools")
async def read_tools(token=Depends(JWTBearer())):
    """List tools endpoint"""
<<<<<<< HEAD

    tools = prisma.tool.find_many(
        where={"userId": token["userId"]},
        include={"user": True},
        order={"createdAt": "desc"},
    )

    return {"success": True, "data": tools}
=======
    try:
        decoded = decodeJWT(token)
        tools = prisma.tool.find_many(
            where={"userId": decoded["userId"]},
            include={"user": True},
            order={"createdAt": "desc"},
        )
        return {"success": True, "data": tools}
    except Exception as e:
        logger.error("Couldn't find tools for user", exc_info=e)
        raise HTTPException(
            status_code=status.HTTP_500_INTERNAL_SERVER_ERROR,
        )
>>>>>>> ab61ae2d


@router.get(
    "/tools/{toolId}",
    name="Get tool",
    description="Get a specific tool",
)
async def read_tool(toolId: str, token=Depends(JWTBearer())):
    """Get tool endpoint"""
    try:
        tool = prisma.tool.find_unique(where={"id": toolId}, include={"user": True})
        return {"success": True, "data": tool}
    except Exception as e:
        logger.error("Couldn't find tool {toolId}", exc_info=e)
        raise HTTPException(
            status_code=status.HTTP_500_INTERNAL_SERVER_ERROR,
        )


@router.delete(
    "/tools/{toolId}",
    name="Delete tool",
    description="Delete a specific tool",
)
async def delete_tool(toolId: str, token=Depends(JWTBearer())):
    """Delete tool endpoint"""
    try:
        prisma.tool.delete(where={"id": toolId})
        return {"success": True, "data": None}
    except Exception as e:
        logger.error("Couldn't delete tool {toolId}", exc_info=e)
        raise HTTPException(
            status_code=status.HTTP_500_INTERNAL_SERVER_ERROR,
        )


@router.patch("/tools/{toolId}", name="Patch tool", description="Patch a specific tool")
async def patch_tool(toolId: str, body: dict, token=Depends(JWTBearer())):
    """Patch tool endpoint"""
    try:
        body["metadata"] = json.dumps(body["metadata"])
        tool = prisma.tool.update(
            data=body,
            where={"id": toolId},
        )
        return {"success": True, "data": tool}
    except Exception as e:
        logger.error("Couldn't patch tool {toolId}", exc_info=e)
        raise HTTPException(
            status_code=status.HTTP_500_INTERNAL_SERVER_ERROR,
        )<|MERGE_RESOLUTION|>--- conflicted
+++ resolved
@@ -15,20 +15,6 @@
 @router.post("/tools", name="Create a tool", description="Create a new tool")
 async def create_tool(body: Tool, token=Depends(JWTBearer())):
     """Create tool endpoint"""
-<<<<<<< HEAD
-    tool = prisma.tool.create(
-        {
-            "name": body.name,
-            "type": body.type,
-            "metadata": json.dumps(body.metadata),
-            "userId": token["userId"],
-            "description": body.description,
-        },
-        include={"user": True},
-    )
-
-    return {"success": True, "data": tool}
-=======
     try:
         decoded = decodeJWT(token)
         tool = prisma.tool.create(
@@ -36,7 +22,7 @@
                 "name": body.name,
                 "type": body.type,
                 "metadata": json.dumps(body.metadata),
-                "userId": decoded["userId"],
+                "userId": token["userId"],
                 "description": body.description,
             },
             include={"user": True},
@@ -47,26 +33,15 @@
         raise HTTPException(
             status_code=status.HTTP_500_INTERNAL_SERVER_ERROR,
         )
->>>>>>> ab61ae2d
 
 
 @router.get("/tools", name="List tools", description="List all tools")
 async def read_tools(token=Depends(JWTBearer())):
     """List tools endpoint"""
-<<<<<<< HEAD
-
-    tools = prisma.tool.find_many(
-        where={"userId": token["userId"]},
-        include={"user": True},
-        order={"createdAt": "desc"},
-    )
-
-    return {"success": True, "data": tools}
-=======
     try:
         decoded = decodeJWT(token)
         tools = prisma.tool.find_many(
-            where={"userId": decoded["userId"]},
+            where={"userId": token["userId"]},
             include={"user": True},
             order={"createdAt": "desc"},
         )
@@ -76,7 +51,6 @@
         raise HTTPException(
             status_code=status.HTTP_500_INTERNAL_SERVER_ERROR,
         )
->>>>>>> ab61ae2d
 
 
 @router.get(
