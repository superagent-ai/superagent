--- conflicted
+++ resolved
@@ -20,11 +20,8 @@
 from app.lib.parsers import CustomPDFPlumberLoader
 from app.lib.splitters import TextSplitters
 from app.lib.vectorstores.base import VectorStoreBase
-<<<<<<< HEAD
-=======
 
 NotionPageReader = download_loader("NotionPageReader")
->>>>>>> 72893bed
 
 valid_ingestion_types = [
     "TXT",
@@ -71,14 +68,15 @@
         loader = NotionPageReader(integration_token=integration_token)
         documents = loader.load_langchain_documents(page_ids=page_ids.split(","))
         newDocuments = [
-            document.metadata.update({"namespace": document_id}) or document
-            for document in documents
-        ]
-        docs = TextSplitters(newDocuments, text_splitter).document_splitter()
-
-        VectorStoreBase().get_database().from_documents(
-            docs, embeddings, index_name=INDEX_NAME, namespace=document_id
-        )
+            document.metadata.update({"document_id": document_id}) or document
+            for document in documents
+        ]
+
+        docs: list[LangchainDocument] = TextSplitters(
+            newDocuments, text_splitter
+        ).document_splitter()
+
+        VectorStoreBase().get_database().embed_documents(docs)
 
     if type == "AIRTABLE":
         from langchain.document_loaders import AirtableLoader
