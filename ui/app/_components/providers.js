--- conflicted
+++ resolved
@@ -25,22 +25,9 @@
         session.status === "authenticated" &&
         previousSession?.status !== "authenticated"
       ) {
-<<<<<<< HEAD
-        analytics.identify(
-          session.data.user.id || session.data.user.user.id,
-          session.data.user.user
-            ? {
-                ...session.data.user.user,
-              }
-            : {
-                ...session.data.user,
-              }
-        );
-=======
         analytics.identify(session.data.user?.user?.id, {
           ...session.data.user.user,
         });
->>>>>>> ab61ae2d
       }
     }
   }, [previousSession, session, pathname, previousPathname]);
